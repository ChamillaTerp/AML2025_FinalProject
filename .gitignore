--- conflicted
+++ resolved
@@ -247,9 +247,6 @@
 ### Ekstra
 *.csv
 dataset/
-<<<<<<< HEAD
-*.png
-=======
 wandb/
 models/
->>>>>>> 61c112b5
+*.png